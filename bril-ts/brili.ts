--- conflicted
+++ resolved
@@ -40,18 +40,12 @@
   jmp: 1,
   ret: null,  // (Should be 0 or 1.)
   nop: 0,
-<<<<<<< HEAD
   call: null,
-};
-
-type Value = boolean | BigInt;
-type ReturnValue = Value | null;
-=======
   alloc: 1,
   free: 1,
   store: 2,
   load: 1,
-  ptradd: 2
+  ptradd: 2,
 };
 
 type Pointer = {
@@ -60,7 +54,7 @@
 }
 
 type Value = boolean | Pointer | BigInt;
->>>>>>> 56840356
+type ReturnValue = Value | null;
 type Env = Map<bril.Ident, Value>;
 
 /**
@@ -70,6 +64,7 @@
 const brilTypeToDynamicType: {[key in bril.Type] : string} = {
   'int' : 'bigint',
   'bool': 'boolean',
+  'ptr': 'Key',
 };
 
 function get(env: Env, ident: bril.Ident) {
@@ -80,7 +75,6 @@
   return val;
 }
 
-<<<<<<< HEAD
 function findFunc(func: bril.Ident, funcs: bril.Function[]) {
   let matches = funcs.filter(function (f: bril.Function) {
     return f.name === func;
@@ -93,7 +87,8 @@
   }
 
   return matches[0];
-=======
+}
+
 function alloc(ptrType: bril.PointerType, amt:number, heap:Heap<Value>): Pointer {
   if (typeof ptrType != 'object') {
     throw `unspecified pointer type ${ptrType}`
@@ -110,7 +105,6 @@
       type: dataType
     }
   }
->>>>>>> 56840356
 }
 
 /**
@@ -123,10 +117,6 @@
   }
 }
 
-<<<<<<< HEAD
-function getArgument(instr: bril.Operation, env: Env, index: number, 
-  typ : bril.Type) {
-=======
 function getPtr(instr: bril.Operation, env: Env, index: number): Pointer {
   let val = get(env, instr.args[index]);
   if (typeof val !== 'object' || val instanceof BigInt) {
@@ -135,8 +125,8 @@
   return val;
 }
 
-function getInt(instr: bril.Operation, env: Env, index: number): bigint {
->>>>>>> 56840356
+function getArgument(instr: bril.Operation, env: Env, index: number, 
+  typ : bril.Type) {
   let val = get(env, instr.args[index]);
   let brilTyp = brilTypeToDynamicType[typ];
   if (brilTyp !== typeof val) {
@@ -166,7 +156,7 @@
 /**
  * Interpet a call instruction.
  */
-function evalCall(instr: bril.Operation, env: Env, funcs: bril.Function[])
+function evalCall(instr: bril.Operation, env: Env, heap: Heap<Value>, funcs: bril.Function[])
   : Action {
   let funcName = instr.args[0];
   let funcArgs = instr.args.slice(1);
@@ -197,7 +187,7 @@
   }
 
   // Dynamically check the function's return value and type
-  let retVal = evalFunc(func, funcs, newEnv);
+  let retVal = evalFunc(func, funcs, heap, newEnv);
   if (!('dest' in instr)) {  // `instr` is an `EffectOperation`.
      // Expected void function
     if (retVal !== null) {
@@ -234,11 +224,7 @@
  * otherwise, return "next" to indicate that we should proceed to the next
  * instruction or "end" to terminate the function.
  */
-<<<<<<< HEAD
-function evalInstr(instr: bril.Instruction, env: Env, funcs: bril.Function[]): Action {
-=======
-function evalInstr(instr: bril.Instruction, env: Env, heap:Heap<Value>): Action {
->>>>>>> 56840356
+function evalInstr(instr: bril.Instruction, env: Env, heap:Heap<Value>, funcs: bril.Function[]): Action {
   // Check that we have the right number of arguments.
   if (instr.op !== "const") {
     let count = argCounts[instr.op];
@@ -375,12 +361,10 @@
     return NEXT;
   }
 
-<<<<<<< HEAD
   case "call": {
-    return evalCall(instr, env, funcs);
-  }
-  
-=======
+    return evalCall(instr, env, heap, funcs);
+  }
+
   case "alloc": {
     let amt = getInt(instr, env, 0)
     let ptr = alloc(instr.type, Number(amt), heap)
@@ -430,27 +414,17 @@
     env.set(instr.dest, { loc: ptr.loc.add(Number(val)), type: ptr.type })
     return NEXT;
   }
->>>>>>> 56840356
   }
   unreachable(instr);
   throw error(`unhandled opcode ${(instr as any).op}`);
 }
 
-<<<<<<< HEAD
-function evalFunc(func: bril.Function, funcs: bril.Function[], env: Env)
+function evalFunc(func: bril.Function, funcs: bril.Function[], heap: Heap<Value>, env: Env)
   : ReturnValue {
   for (let i = 0; i < func.instrs.length; ++i) {
     let line = func.instrs[i];
     if ('op' in line) {
-      let action = evalInstr(line, env, funcs);
-=======
-function evalFunc(func: bril.Function, heap: Heap<Value>) {
-  let env: Env = new Map();
-  for (let i = 0; i < func.instrs.length; ++i) {
-    let line = func.instrs[i];
-    if ('op' in line) {
-      let action = evalInstr(line, env, heap);
->>>>>>> 56840356
+      let action = evalInstr(line, env, heap, funcs);
 
       if ('label' in action) {
         // Search for the label and transfer control.
@@ -473,7 +447,6 @@
   return null;
 }
 
-<<<<<<< HEAD
 function parseBool(s : string) : boolean {
   if (s === 'true') {
     return true;
@@ -508,6 +481,7 @@
 }
 
 function evalProg(prog: bril.Program) {
+  let heap = new Heap<Value>()
   let main = findFunc("main", prog.functions);
   if (main === null) {
     console.log(`warning: no main function defined, doing nothing`);
@@ -515,18 +489,10 @@
     let expected = main.args;
     let args : string[] = process.argv.slice(2, process.argv.length);
     let newEnv = parseMainArguments(expected, args);
-    evalFunc(main, prog.functions, newEnv);
-=======
-function evalProg(prog: bril.Program) {
-  let heap = new Heap<Value>()
-  for (let func of prog.functions) {
-    if (func.name === "main") {
-      evalFunc(func, heap);
-    }
+    evalFunc(main, prog.functions, heap, newEnv);
   }
   if (!heap.isEmpty()) {
-    throw `Some memory locations have not been freed by end of execution.`
->>>>>>> 56840356
+    throw error(`Some memory locations have not been freed by end of execution.`);
   }
 }
 
